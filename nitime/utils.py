--- conflicted
+++ resolved
@@ -4,20 +4,14 @@
 from __future__ import print_function
 import warnings
 import numpy as np
-<<<<<<< HEAD
-=======
 import scipy.ndimage as ndimage
 
->>>>>>> 053df5cc
 from nitime.lazy import scipy_linalg as linalg
 from nitime.lazy import scipy_signal as sig
 from nitime.lazy import scipy_fftpack as fftpack
 from nitime.lazy import scipy_signal_signaltools as signaltools
-<<<<<<< HEAD
-=======
 from nitime.lazy import scipy_stats_distributions as dists
 from nitime.lazy import scipy_interpolate as interpolate
->>>>>>> 053df5cc
 
 
 #-----------------------------------------------------------------------------
@@ -119,23 +113,6 @@
     Parameters
     ----------
 
-<<<<<<< HEAD
-    N : int
-      sequence length
-    sigma : float
-      power of the white noise driving process
-    coefs : sequence
-      AR coefficients for k = 1, 2, ..., P
-    drop_transients : int
-      number of initial IIR filter transient terms to drop
-    v : ndarray
-      custom noise process
-
-    Parameters
-    ----------
-
-=======
->>>>>>> 053df5cc
     N : float
        The number of points in the AR process generated. Default: 512
     sigma : float
@@ -516,11 +493,7 @@
         """)
         # we'll hope this is a correct length for L
         N = yk.shape[-1]
-<<<<<<< HEAD
-        L = N / 2 + 1 if sides == 'onesided' else N
-=======
         L = N // 2 + 1 if sides == 'onesided' else N
->>>>>>> 053df5cc
         return (np.multiply.outer(np.sqrt(eigvals), np.ones(L)), 2 * K)
     rt_eig = np.sqrt(eigvals)
 
@@ -592,7 +565,205 @@
     nu = 2 * (weights ** 2).sum(axis=-2)
     return weights, nu
 
-<<<<<<< HEAD
+
+def dpss_windows(N, NW, Kmax, interp_from=None, interp_kind='linear'):
+    """
+    Returns the Discrete Prolate Spheroidal Sequences of orders [0,Kmax-1]
+    for a given frequency-spacing multiple NW and sequence length N.
+
+    Parameters
+    ----------
+    N : int
+        sequence length
+    NW : float, unitless
+        standardized half bandwidth corresponding to 2NW = BW/f0 = BW*N*dt
+        but with dt taken as 1
+    Kmax : int
+        number of DPSS windows to return is Kmax (orders 0 through Kmax-1)
+    interp_from : int (optional)
+        The dpss can be calculated using interpolation from a set of dpss
+        with the same NW and Kmax, but shorter N. This is the length of this
+        shorter set of dpss windows.
+    interp_kind : str (optional)
+        This input variable is passed to scipy.interpolate.interp1d and
+        specifies the kind of interpolation as a string ('linear', 'nearest',
+        'zero', 'slinear', 'quadratic, 'cubic') or as an integer specifying the
+        order of the spline interpolator to use.
+
+
+    Returns
+    -------
+    v, e : tuple,
+        v is an array of DPSS windows shaped (Kmax, N)
+        e are the eigenvalues
+
+    Notes
+    -----
+    Tridiagonal form of DPSS calculation from:
+
+    Slepian, D. Prolate spheroidal wave functions, Fourier analysis, and
+    uncertainty V: The discrete case. Bell System Technical Journal,
+    Volume 57 (1978), 1371430
+    """
+    Kmax = int(Kmax)
+    W = float(NW) / N
+    nidx = np.arange(N, dtype='d')
+
+    # In this case, we create the dpss windows of the smaller size
+    # (interp_from) and then interpolate to the larger size (N)
+    if interp_from is not None:
+        if interp_from > N:
+            e_s = 'In dpss_windows, interp_from is: %s ' % interp_from
+            e_s += 'and N is: %s. ' % N
+            e_s += 'Please enter interp_from smaller than N.'
+            raise ValueError(e_s)
+        dpss = []
+        d, e = dpss_windows(interp_from, NW, Kmax)
+        for this_d in d:
+            x = np.arange(this_d.shape[-1])
+            I = interpolate.interp1d(x, this_d, kind=interp_kind)
+            d_temp = I(np.linspace(0, this_d.shape[-1] - 1, N, endpoint=False))
+
+            # Rescale:
+            d_temp = d_temp / np.sqrt(np.sum(d_temp ** 2))
+
+            dpss.append(d_temp)
+
+        dpss = np.array(dpss)
+
+    else:
+        # here we want to set up an optimization problem to find a sequence
+        # whose energy is maximally concentrated within band [-W,W].
+        # Thus, the measure lambda(T,W) is the ratio between the energy within
+        # that band, and the total energy. This leads to the eigen-system
+        # (A - (l1)I)v = 0, where the eigenvector corresponding to the largest
+        # eigenvalue is the sequence with maximally concentrated energy. The
+        # collection of eigenvectors of this system are called Slepian
+        # sequences, or discrete prolate spheroidal sequences (DPSS). Only the
+        # first K, K = 2NW/dt orders of DPSS will exhibit good spectral
+        # concentration
+        # [see http://en.wikipedia.org/wiki/Spectral_concentration_problem]
+
+        # Here I set up an alternative symmetric tri-diagonal eigenvalue
+        # problem such that
+        # (B - (l2)I)v = 0, and v are our DPSS (but eigenvalues l2 != l1)
+        # the main diagonal = ([N-1-2*t]/2)**2 cos(2PIW), t=[0,1,2,...,N-1]
+        # and the first off-diagonal = t(N-t)/2, t=[1,2,...,N-1]
+        # [see Percival and Walden, 1993]
+        diagonal = ((N - 1 - 2 * nidx) / 2.) ** 2 * np.cos(2 * np.pi * W)
+        off_diag = np.zeros_like(nidx)
+        off_diag[:-1] = nidx[1:] * (N - nidx[1:]) / 2.
+        # put the diagonals in LAPACK "packed" storage
+        ab = np.zeros((2, N), 'd')
+        ab[1] = diagonal
+        ab[0, 1:] = off_diag[:-1]
+        # only calculate the highest Kmax eigenvalues
+        w = linalg.eigvals_banded(ab, select='i',
+                                  select_range=(N - Kmax, N - 1))
+        w = w[::-1]
+
+        # find the corresponding eigenvectors via inverse iteration
+        t = np.linspace(0, np.pi, N)
+        dpss = np.zeros((Kmax, N), 'd')
+        for k in range(Kmax):
+            dpss[k] = tridi_inverse_iteration(
+                diagonal, off_diag, w[k], x0=np.sin((k + 1) * t)
+                )
+
+    # By convention (Percival and Walden, 1993 pg 379)
+    # * symmetric tapers (k=0,2,4,...) should have a positive average.
+    # * antisymmetric tapers should begin with a positive lobe
+    fix_symmetric = (dpss[0::2].sum(axis=1) < 0)
+    for i, f in enumerate(fix_symmetric):
+        if f:
+            dpss[2 * i] *= -1
+    # rather than test the sign of one point, test the sign of the
+    # linear slope up to the first (largest) peak
+    pk = np.argmax(np.abs(dpss[1::2, :N//2]), axis=1)
+    for i, p in enumerate(pk):
+        if np.sum(dpss[2 * i + 1, :p]) < 0:
+            dpss[2 * i + 1] *= -1
+
+    # Now find the eigenvalues of the original spectral concentration problem
+    # Use the autocorr sequence technique from Percival and Walden, 1993 pg 390
+    dpss_rxx = autocorr(dpss) * N
+    r = 4 * W * np.sinc(2 * W * nidx)
+    r[0] = 2 * W
+    eigvals = np.dot(dpss_rxx, r)
+
+    return dpss, eigvals
+
+
+def tapered_spectra(s, tapers, NFFT=None, low_bias=True):
+    """
+    Compute the tapered spectra of the rows of s.
+
+    Parameters
+    ----------
+
+    s : ndarray, (n_arr, n_pts)
+        An array whose rows are timeseries.
+
+    tapers : ndarray or container
+        Either the precomputed DPSS tapers, or the pair of parameters
+        (NW, K) needed to compute K tapers of length n_pts.
+
+    NFFT : int
+        Number of FFT bins to compute
+
+    low_bias : Boolean
+        If compute DPSS, automatically select tapers corresponding to
+        > 90% energy concentration.
+
+    Returns
+    -------
+
+    t_spectra : ndarray, shaped (n_arr, K, NFFT)
+      The FFT of the tapered sequences in s. First dimension is squeezed
+      out if n_arr is 1.
+    eigvals : ndarray
+      The eigenvalues are also returned if DPSS are calculated here.
+
+    """
+    N = s.shape[-1]
+    # XXX: don't allow NFFT < N -- not every implementation is so restrictive!
+    if NFFT is None or NFFT < N:
+        NFFT = N
+    rest_of_dims = s.shape[:-1]
+    M = int(np.product(rest_of_dims))
+
+    s = s.reshape(int(np.product(rest_of_dims)), N)
+    # de-mean this sucker
+    s = remove_bias(s, axis=-1)
+
+    if not isinstance(tapers, np.ndarray):
+        # then tapers is (NW, K)
+        args = (N,) + tuple(tapers)
+        dpss, eigvals = dpss_windows(*args)
+        if low_bias:
+            keepers = (eigvals > 0.9)
+            dpss = dpss[keepers]
+            eigvals = eigvals[keepers]
+        tapers = dpss
+    else:
+        eigvals = None
+    K = tapers.shape[0]
+    sig_sl = [slice(None)] * len(s.shape)
+    sig_sl.insert(len(s.shape) - 1, np.newaxis)
+
+    # tapered.shape is (M, Kmax, N)
+    tapered = s[tuple(sig_sl)] * tapers
+
+    # compute the y_{i,k}(f) -- full FFT takes ~1.5x longer, but unpacking
+    # results of real-valued FFT eats up memory
+    t_spectra = fftpack.fft(tapered, n=NFFT, axis=-1)
+    t_spectra.shape = rest_of_dims + (K, NFFT)
+    if eigvals is None:
+        return t_spectra
+    return t_spectra, eigvals
+
+
+
 def detect_lines(s, tapers, p=None, **taper_kws):
     """
     Detect the presence of line spectra in s using the F-test
@@ -614,7 +785,7 @@
         a locally white spectrum, there is a threshold such that
         there is a (1-p)% chance of a line amplitude being larger
         than that threshold. Only detect lines with amplitude greater
-        than this threshold. The default is 1/N, to control for false
+        than this threshold. The default is 1/NFFT, to control for false
         positives.
 
     taper_kws
@@ -634,9 +805,6 @@
         sn = sn.sum(axis=0)
 
     """
-    from nitime.algorithms import tapered_spectra, dpss_windows
-    import scipy.stats.distributions as dists
-    import scipy.ndimage as ndimage
     N = s.shape[-1]
     # Some boiler-plate --
     # 1) set up tapers
@@ -715,140 +883,6 @@
 # If we can get it, we want the cythonized version
 try:
     from _utils import tridisolve
-=======
-
-def dpss_windows(N, NW, Kmax, interp_from=None, interp_kind='linear'):
-    """
-    Returns the Discrete Prolate Spheroidal Sequences of orders [0,Kmax-1]
-    for a given frequency-spacing multiple NW and sequence length N.
-
-    Parameters
-    ----------
-    N : int
-        sequence length
-    NW : float, unitless
-        standardized half bandwidth corresponding to 2NW = BW/f0 = BW*N*dt
-        but with dt taken as 1
-    Kmax : int
-        number of DPSS windows to return is Kmax (orders 0 through Kmax-1)
-    interp_from : int (optional)
-        The dpss can be calculated using interpolation from a set of dpss
-        with the same NW and Kmax, but shorter N. This is the length of this
-        shorter set of dpss windows.
-    interp_kind : str (optional)
-        This input variable is passed to scipy.interpolate.interp1d and
-        specifies the kind of interpolation as a string ('linear', 'nearest',
-        'zero', 'slinear', 'quadratic, 'cubic') or as an integer specifying the
-        order of the spline interpolator to use.
-
-
-    Returns
-    -------
-    v, e : tuple,
-        v is an array of DPSS windows shaped (Kmax, N)
-        e are the eigenvalues
-
-    Notes
-    -----
-    Tridiagonal form of DPSS calculation from:
-
-    Slepian, D. Prolate spheroidal wave functions, Fourier analysis, and
-    uncertainty V: The discrete case. Bell System Technical Journal,
-    Volume 57 (1978), 1371430
-    """
-    Kmax = int(Kmax)
-    W = float(NW) / N
-    nidx = np.arange(N, dtype='d')
-
-    # In this case, we create the dpss windows of the smaller size
-    # (interp_from) and then interpolate to the larger size (N)
-    if interp_from is not None:
-        if interp_from > N:
-            e_s = 'In dpss_windows, interp_from is: %s ' % interp_from
-            e_s += 'and N is: %s. ' % N
-            e_s += 'Please enter interp_from smaller than N.'
-            raise ValueError(e_s)
-        dpss = []
-        d, e = dpss_windows(interp_from, NW, Kmax)
-        for this_d in d:
-            x = np.arange(this_d.shape[-1])
-            I = interpolate.interp1d(x, this_d, kind=interp_kind)
-            d_temp = I(np.linspace(0, this_d.shape[-1] - 1, N, endpoint=False))
-
-            # Rescale:
-            d_temp = d_temp / np.sqrt(np.sum(d_temp ** 2))
-
-            dpss.append(d_temp)
-
-        dpss = np.array(dpss)
-
-    else:
-        # here we want to set up an optimization problem to find a sequence
-        # whose energy is maximally concentrated within band [-W,W].
-        # Thus, the measure lambda(T,W) is the ratio between the energy within
-        # that band, and the total energy. This leads to the eigen-system
-        # (A - (l1)I)v = 0, where the eigenvector corresponding to the largest
-        # eigenvalue is the sequence with maximally concentrated energy. The
-        # collection of eigenvectors of this system are called Slepian
-        # sequences, or discrete prolate spheroidal sequences (DPSS). Only the
-        # first K, K = 2NW/dt orders of DPSS will exhibit good spectral
-        # concentration
-        # [see http://en.wikipedia.org/wiki/Spectral_concentration_problem]
-
-        # Here I set up an alternative symmetric tri-diagonal eigenvalue
-        # problem such that
-        # (B - (l2)I)v = 0, and v are our DPSS (but eigenvalues l2 != l1)
-        # the main diagonal = ([N-1-2*t]/2)**2 cos(2PIW), t=[0,1,2,...,N-1]
-        # and the first off-diagonal = t(N-t)/2, t=[1,2,...,N-1]
-        # [see Percival and Walden, 1993]
-        diagonal = ((N - 1 - 2 * nidx) / 2.) ** 2 * np.cos(2 * np.pi * W)
-        off_diag = np.zeros_like(nidx)
-        off_diag[:-1] = nidx[1:] * (N - nidx[1:]) / 2.
-        # put the diagonals in LAPACK "packed" storage
-        ab = np.zeros((2, N), 'd')
-        ab[1] = diagonal
-        ab[0, 1:] = off_diag[:-1]
-        # only calculate the highest Kmax eigenvalues
-        w = linalg.eigvals_banded(ab, select='i',
-                                  select_range=(N - Kmax, N - 1))
-        w = w[::-1]
-
-        # find the corresponding eigenvectors via inverse iteration
-        t = np.linspace(0, np.pi, N)
-        dpss = np.zeros((Kmax, N), 'd')
-        for k in range(Kmax):
-            dpss[k] = tridi_inverse_iteration(
-                diagonal, off_diag, w[k], x0=np.sin((k + 1) * t)
-                )
-
-    # By convention (Percival and Walden, 1993 pg 379)
-    # * symmetric tapers (k=0,2,4,...) should have a positive average.
-    # * antisymmetric tapers should begin with a positive lobe
-    fix_symmetric = (dpss[0::2].sum(axis=1) < 0)
-    for i, f in enumerate(fix_symmetric):
-        if f:
-            dpss[2 * i] *= -1
-    # rather than test the sign of one point, test the sign of the
-    # linear slope up to the first (largest) peak
-    pk = np.argmax(np.abs(dpss[1::2, :N//2]), axis=1)
-    for i, p in enumerate(pk):
-        if np.sum(dpss[2 * i + 1, :p]) < 0:
-            dpss[2 * i + 1] *= -1
-
-    # Now find the eigenvalues of the original spectral concentration problem
-    # Use the autocorr sequence technique from Percival and Walden, 1993 pg 390
-    dpss_rxx = autocorr(dpss) * N
-    r = 4 * W * np.sinc(2 * W * nidx)
-    r[0] = 2 * W
-    eigvals = np.dot(dpss_rxx, r)
-
-    return dpss, eigvals
-
-
-def tapered_spectra(s, tapers, NFFT=None, low_bias=True):
-    """
-    Compute the tapered spectra of the rows of s.
->>>>>>> 053df5cc
 
 # If that doesn't work, we define it here:
 except ImportError:
@@ -857,24 +891,8 @@
         Symmetric tridiagonal system solver,
         from Golub and Van Loan, Matrix Computations pg 157
 
-<<<<<<< HEAD
         Parameters
         ----------
-=======
-    s : ndarray, (n_arr, n_pts)
-        An array whose rows are timeseries.
-
-    tapers : ndarray or container
-        Either the precomputed DPSS tapers, or the pair of parameters
-        (NW, K) needed to compute K tapers of length n_pts.
-
-    NFFT : int
-        Number of FFT bins to compute
-
-    low_bias : Boolean
-        If compute DPSS, automatically select tapers corresponding to
-        > 90% energy concentration.
->>>>>>> 053df5cc
 
         d : ndarray
           main diagonal stored in d[:]
@@ -883,7 +901,6 @@
         b : ndarray
           RHS vector
 
-<<<<<<< HEAD
         Returns
         -------
 
@@ -915,222 +932,6 @@
         if not overwrite_b:
             return x
 
-=======
-    t_spectra : ndarray, shaped (n_arr, K, NFFT)
-      The FFT of the tapered sequences in s. First dimension is squeezed
-      out if n_arr is 1.
-    eigvals : ndarray
-      The eigenvalues are also returned if DPSS are calculated here.
-
-    """
-    N = s.shape[-1]
-    # XXX: don't allow NFFT < N -- not every implementation is so restrictive!
-    if NFFT is None or NFFT < N:
-        NFFT = N
-    rest_of_dims = s.shape[:-1]
-    M = int(np.product(rest_of_dims))
-
-    s = s.reshape(int(np.product(rest_of_dims)), N)
-    # de-mean this sucker
-    s = remove_bias(s, axis=-1)
-
-    if not isinstance(tapers, np.ndarray):
-        # then tapers is (NW, K)
-        args = (N,) + tuple(tapers)
-        dpss, eigvals = dpss_windows(*args)
-        if low_bias:
-            keepers = (eigvals > 0.9)
-            dpss = dpss[keepers]
-            eigvals = eigvals[keepers]
-        tapers = dpss
-    else:
-        eigvals = None
-    K = tapers.shape[0]
-    sig_sl = [slice(None)] * len(s.shape)
-    sig_sl.insert(len(s.shape) - 1, np.newaxis)
-
-    # tapered.shape is (M, Kmax, N)
-    tapered = s[tuple(sig_sl)] * tapers
-
-    # compute the y_{i,k}(f) -- full FFT takes ~1.5x longer, but unpacking
-    # results of real-valued FFT eats up memory
-    t_spectra = fftpack.fft(tapered, n=NFFT, axis=-1)
-    t_spectra.shape = rest_of_dims + (K, NFFT)
-    if eigvals is None:
-        return t_spectra
-    return t_spectra, eigvals
-
-
-
-def detect_lines(s, tapers, p=None, **taper_kws):
-    """
-    Detect the presence of line spectra in s using the F-test
-    described in "Spectrum estimation and harmonic analysis" (Thompson 81).
-    Strategies for detecting harmonics in low SNR include increasing the
-    number of FFT points (NFFT keyword arg) and/or increasing the stability
-    of the spectral estimate by using more tapers (higher NW parameter).
-
-    s : ndarray
-        The sequence(s) to test. If s.ndim > 1, then test sequences in
-        the last axis in parallel
-
-    tapers : ndarray or container
-        Either the precomputed DPSS tapers, or the pair of parameters
-        (NW, K) needed to compute K tapers of length n_pts.
-
-    p : float
-        The confidence threshold: under the null hypothesis of
-        a locally white spectrum, there is a threshold such that
-        there is a (1-p)% chance of a line amplitude being larger
-        than that threshold. Only detect lines with amplitude greater
-        than this threshold. The default is 1/NFFT, to control for false
-        positives.
-
-    taper_kws
-        Options for the tapered_spectra method, if no DPSS are provided.
-
-    Returns
-    -------
-
-    (freq, beta) : sequence
-        The frequencies (normalized in [0, .5]) and coefficients of the
-        complex exponentials detected in the spectrum. A pair is returned
-        for each sequence tested.
-
-        One can reconstruct the line components as such:
-
-        sn = 2*(beta[:,None]*np.exp(i*2*np.pi*np.arange(N)*freq[:,None])).real
-        sn = sn.sum(axis=0)
-
-    """
-    N = s.shape[-1]
-    # Some boiler-plate --
-    # 1) set up tapers
-    # 2) perform FFT on all windowed series
-    if not isinstance(tapers, np.ndarray):
-        # then tapers is (NW, K)
-        args = (N,) + tuple(tapers)
-        dpss, eigvals = dpss_windows(*args)
-        if taper_kws.pop('low_bias', False):
-            keepers = (eigvals > 0.9)
-            dpss = dpss[keepers]
-        tapers = dpss
-    # spectra is (n_arr, K, nfft)
-    spectra = tapered_spectra(s, tapers, **taper_kws)
-    nfft = spectra.shape[-1]
-    spectra = spectra[..., :nfft//2 + 1]
-
-    # Set up some data for the following calculations --
-    #   get the DC component of the taper spectra
-    K = tapers.shape[0]
-    U0 = tapers.sum(axis=1)
-    U_sq = np.sum(U0**2)
-    #  first order linear regression for mu to explain spectra
-    mu = np.sum( U0[:,None] * spectra, axis=-2 ) / U_sq
-
-    # numerator of F-stat -- strength of regression
-    numr = 0.5 * np.abs(mu)**2 * U_sq
-    numr[...,0] = 1; # don't care about DC
-    # denominator -- strength of residual
-    spectra = np.rollaxis(spectra, -2, 0)
-    U0.shape = (K,) + (1,) * (spectra.ndim-1)
-    denomr = spectra - U0*mu
-    denomr = np.sum(np.abs(denomr)**2, axis=0) / (2*K-2)
-    denomr[...,0] = 1;
-    f_stat = numr / denomr
-
-    # look for lines in each F-spectrum
-    if not p:
-        # the number of simultaneous tests are nfft/2, so this puts
-        # the expected value for false detection somewhere less than 1
-        p = 1.0/nfft
-    #thresh = dists.f.isf(p, 2, 2*K-2)
-    thresh = dists.f.isf(p, 2, K-1)
-    f_stat = np.atleast_2d(f_stat)
-    mu = np.atleast_2d(mu)
-    lines = ()
-    for fs, m in zip(f_stat, mu):
-        detected = np.where(fs > thresh)[0]
-        # do a quick pass through the detected lines to reject multiple
-        # hits within the 2NW resolution of the MT analysis -- approximate
-        # 2NW by K
-        ddiff = np.diff(detected)
-        flagged_groups, last_group = ndimage.label( (ddiff < K) )
-        for g in range(1,last_group+1):
-            idx = np.where(flagged_groups==g)[0]
-            idx = np.r_[idx, idx[-1]+1]
-            # keep the super-threshold point with largest amplitude
-            mx = np.argmax(np.abs(m[ detected[idx] ]))
-            i_sv = detected[idx[mx]]
-            detected[idx] = -1
-            detected[idx[mx]] = i_sv
-        detected = detected[detected>0]
-        if len(detected):
-            lines = lines + ( (detected/float(nfft), m[detected]), )
-        else:
-            lines = lines + ( (), )
-    if len(lines) == 1:
-        lines = lines[0]
-    return lines
-
-
-#-----------------------------------------------------------------------------
-# Eigensystem utils
-#-----------------------------------------------------------------------------
-
-# If we can get it, we want the cythonized version
-try:
-    from _utils import tridisolve
-
-# If that doesn't work, we define it here:
-except ImportError:
-    def tridisolve(d, e, b, overwrite_b=True):
-        """
-        Symmetric tridiagonal system solver,
-        from Golub and Van Loan, Matrix Computations pg 157
-
-        Parameters
-        ----------
-
-        d : ndarray
-          main diagonal stored in d[:]
-        e : ndarray
-          superdiagonal stored in e[:-1]
-        b : ndarray
-          RHS vector
-
-        Returns
-        -------
-
-        x : ndarray
-          Solution to Ax = b (if overwrite_b is False). Otherwise solution is
-          stored in previous RHS vector b
-
-        """
-        N = len(b)
-        # work vectors
-        dw = d.copy()
-        ew = e.copy()
-        if overwrite_b:
-            x = b
-        else:
-            x = b.copy()
-        for k in range(1, N):
-            # e^(k-1) = e(k-1) / d(k-1)
-            # d(k) = d(k) - e^(k-1)e(k-1) / d(k-1)
-            t = ew[k - 1]
-            ew[k - 1] = t / dw[k - 1]
-            dw[k] = dw[k] - t * ew[k - 1]
-        for k in range(1, N):
-            x[k] = x[k] - ew[k - 1] * x[k - 1]
-        x[N - 1] = x[N - 1] / dw[N - 1]
-        for k in range(N - 2, -1, -1):
-            x[k] = x[k] / dw[k] - ew[k] * x[k + 1]
-
-        if not overwrite_b:
-            return x
-
->>>>>>> 053df5cc
 
 def tridi_inverse_iteration(d, e, w, x0=None, rtol=1e-8):
     """Perform an inverse iteration to find the eigenvector corresponding
@@ -1222,10 +1023,6 @@
 
     Also note that this routine is the workhorse for all auto/cross/cov/corr
     functions.
-<<<<<<< HEAD
-
-=======
->>>>>>> 053df5cc
     """
 
     if x.shape[axis] != y.shape[axis]:
@@ -1364,13 +1161,8 @@
     """
     s1 = np.array(in1.shape)
     s2 = np.array(in2.shape)
-<<<<<<< HEAD
-    complex_result = (np.issubdtype(in1.dtype, np.complex) or
-                      np.issubdtype(in2.dtype, np.complex))
-=======
     complex_result = (np.issubdtype(in1.dtype, np.complex128) or
                       np.issubdtype(in2.dtype, np.complex128))
->>>>>>> 053df5cc
 
     if axis is None:
         size = s1 + s2 - 1
@@ -1488,7 +1280,6 @@
     arr  = input[0].ravel()
     for this in input[1:]:
         arr = np.intersect1d(arr, this.ravel())
-<<<<<<< HEAD
 
     return arr
 
@@ -1496,15 +1287,6 @@
     """
     Pad a time-series with zeros on either side, depending on its length
 
-=======
-
-    return arr
-
-def zero_pad(time_series, NFFT):
-    """
-    Pad a time-series with zeros on either side, depending on its length
-
->>>>>>> 053df5cc
     Parameters
     ----------
     time_series : n-d array
@@ -2309,11 +2091,7 @@
     ----------
 
     events : 1-d int array
-<<<<<<< HEAD
-       Integers denoting different kinds of events, occuring at the time
-=======
        Integers denoting different kinds of events, occurring at the time
->>>>>>> 053df5cc
        corresponding to the bin represented by each slot in the array. In
        time-bins in which no event occurred, a 0 should be entered. If negative
        event values are entered, they will be used as "negative" events, as in
@@ -2524,19 +2302,11 @@
     Notes
     -----
     This is an implementation of equation (50) in Ding et al. (2006):
-<<<<<<< HEAD
 
     M Ding and Y Chen and S Bressler (2006) Granger Causality: Basic Theory and
     Application to Neuroscience. http://arxiv.org/abs/q-bio/0608035v1
 
 
-=======
-
-    M Ding and Y Chen and S Bressler (2006) Granger Causality: Basic Theory and
-    Application to Neuroscience. http://arxiv.org/abs/q-bio/0608035v1
-
-
->>>>>>> 053df5cc
     Correction for small sample size is taken from:
     http://en.wikipedia.org/wiki/Akaike_information_criterion.
 
@@ -2545,16 +2315,6 @@
     AIC = (2 * (np.log(linalg.det(ecov))) +
            ((2 * (p ** 2) * m) / (Ntotal)))
 
-<<<<<<< HEAD
-    if corrected is None:
-        return AIC
-    else:
-        return AIC + (2 * m * (m + 1)) / (Ntotal - m - 1)
-
-
-def bayesian_information_criterion(ecov, p, m, Ntotal):
-    """The Bayesian Information Criterion, also known as the Schwarz criterion
-=======
     if corrected:
         return AIC + (2 * m * (m + 1)) / (Ntotal - m - 1)
     else:
@@ -2563,7 +2323,6 @@
 
 def bayesian_information_criterion(ecov, p, m, Ntotal):
     r"""The Bayesian Information Criterion, also known as the Schwarz criterion
->>>>>>> 053df5cc
      is a measure of goodness of fit of a statistical model, based on the
      number of model parameters and the likelihood of the model
 
@@ -2571,7 +2330,6 @@
     ----------
     ecov : float array
         The error covariance of the system
-<<<<<<< HEAD
 
     p : int
         the system size (how many variables).
@@ -2579,15 +2337,6 @@
     m : int
         the model order.
 
-=======
-
-    p : int
-        the system size (how many variables).
-
-    m : int
-        the model order.
-
->>>>>>> 053df5cc
     corrected : boolean (optional)
         Whether to correct for small sample size
 

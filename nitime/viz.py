--- conflicted
+++ resolved
@@ -9,14 +9,7 @@
 import sys
 from nitime.six.moves import map
 from nitime.six.moves import zip
-<<<<<<< HEAD
-if "nose" in sys.modules:
-    import matplotlib
-    matplotlib.use('agg')
-     
-=======
-
->>>>>>> 053df5cc
+
 # Then do all the rest of it:
 import numpy as np
 from scipy import fftpack
@@ -38,11 +31,7 @@
     import nitime._mpl_units as mpl_units
     import matplotlib.axis as ax
     ax.munits = mpl_units
-<<<<<<< HEAD
-    
-=======
-
->>>>>>> 053df5cc
+
 from nitime.utils import triu_indices
 
 #Some visualization functions require networkx. Import that if possible:
@@ -349,11 +338,7 @@
         # as the maximal and minimal values:
         if min_val < 0:
             ticks = [color_min, min_val, 0, max_val, color_max]
-<<<<<<< HEAD
-        #Otherwise - only set the minimal and maximal value:
-=======
         # Otherwise - only set the minimal and maximal value:
->>>>>>> 053df5cc
         else:
             ticks = [color_min, min_val, max_val, color_max]
 

from __future__ import print_function
import numpy as np
<<<<<<< HEAD
from scipy.misc import factorial
=======
from scipy.special import factorial
>>>>>>> 053df5cc


def gamma_hrf(duration, A=1., tau=1.08, n=3, delta=2.05, Fs=1.0):
    r"""A gamma function hrf model, with two parameters, based on
    [Boynton1996]_


    Parameters
    ----------

    duration: float
        the length of the HRF (in the inverse units of the sampling rate)

    A: float
        a scaling factor, sets the max of the function, defaults to 1

    tau: float
        The time constant of the gamma function, defaults to 1.08

    n: int
        The phase delay of the gamma function, defaults to 3

    delta: float
        A pure delay, allowing for an additional delay from the onset of the
        time-series to the beginning of the gamma hrf, defaults to 2.05

    Fs: float
        The sampling rate, defaults to 1.0


    Returns
    -------

    h: the gamma function hrf, as a function of time

    Notes
    -----
    This is based on equation 3 in Boynton (1996):

    .. math::

        h(t) =
        \frac{(\frac{t-\delta}{\tau})^{(n-1)}
        e^{-(\frac{t-\delta}{\tau})}}{\tau(n-1)!}


    Geoffrey M. Boynton, Stephen A. Engel, Gary H. Glover and David J. Heeger
    (1996). Linear Systems Analysis of Functional Magnetic Resonance Imaging in
    Human V1. J Neurosci 16: 4207-4221

    """
    # XXX Maybe change to take out the time (Fs, duration, etc) from this and
    # instead implement this in units of sampling interval (pushing the time
    # aspect to the higher level)?
    if type(n) is not int:
        print(('gamma_hrf received unusual input, converting n from %s to %i'
               % (str(n), int(n))))

        n = int(n)

    #Prevent negative delta values:
    if delta < 0:
        raise ValueError('in gamma_hrf, delta cannot be smaller than 0')

    #Prevent cases in which the delta is larger than the entire hrf:
    if delta > duration:
        e_s = 'in gamma_hrf, delta cannot be larger than the duration'
        raise ValueError(e_s)

    t_max = duration - delta

    t = np.hstack([np.zeros((delta * Fs)), np.linspace(0, t_max, t_max * Fs)])

    t_tau = t / tau

    h = (t_tau ** (n - 1) * np.exp(-1 * (t_tau)) /
         (tau * factorial(n - 1)))

    return A * h / max(h)


def polonsky_hrf(A, B, tau1, f1, tau2, f2, t_max, Fs=1.0):
    r""" HRF based on Polonsky (2000):

    .. math::

       H(t) = exp(\frac{-t}{\tau_1}) sin(2\cdot\pi f_1 \cdot t) -a\cdot
       exp(-\frac{t}{\tau_2})*sin(2\pi f_2 t)

    Alex Polonsky, Randolph Blake, Jochen Braun and David J. Heeger
    (2000). Neuronal activity in human primary visual cortex correlates with
    perception during binocular rivalry. Nature Neuroscience 3: 1153-1159

    """
    sampling_interval = 1 / float(Fs)

    t = np.arange(0, t_max, sampling_interval)

    h = (np.exp(-t / tau1) * np.sin(2 * np.pi * f1 * t) -
            (B * np.exp(-t / tau2) * np.sin(2 * np.pi * f2 * t)))

    return A * h / max(h)<|MERGE_RESOLUTION|>--- conflicted
+++ resolved
@@ -1,10 +1,6 @@
 from __future__ import print_function
 import numpy as np
-<<<<<<< HEAD
-from scipy.misc import factorial
-=======
 from scipy.special import factorial
->>>>>>> 053df5cc
 
 
 def gamma_hrf(duration, A=1., tau=1.08, n=3, delta=2.05, Fs=1.0):

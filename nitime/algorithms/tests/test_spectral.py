--- conflicted
+++ resolved
@@ -7,10 +7,6 @@
 import scipy
 from scipy import fftpack
 import numpy.testing as npt
-<<<<<<< HEAD
-import numpy.testing.decorators as dec
-=======
->>>>>>> 053df5cc
 import pytest
 
 import nitime.algorithms as tsa

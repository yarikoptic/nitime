--- conflicted
+++ resolved
@@ -220,13 +220,8 @@
 
     """
     t = np.linspace(0, 16 * np.pi, 2 ** 14)
-<<<<<<< HEAD
-    x = np.sin(t) + np.sin(2 * t) + np.sin(3 * t) + \
-                                            0.1 * np.random.rand(t.shape[-1])
-=======
     x = (np.sin(t) + np.sin(2 * t) + np.sin(3 * t) +
          0.1 * np.random.rand(t.shape[-1]))
->>>>>>> 053df5cc
     N = x.shape[-1]
 
     alpha = 10
@@ -234,13 +229,8 @@
     noise = 0.1 * np.random.randn(t.shape[-1])
     y = alpha * np.roll(x, m) + noise
 
-<<<<<<< HEAD
-    f_noise = fftpack.fft(noise)[0:N / 2]
-    f_x = fftpack.fft(x)[0:N / 2]
-=======
     f_noise = fftpack.fft(noise)[0:N // 2]
     f_x = fftpack.fft(x)[0:N // 2]
->>>>>>> 053df5cc
 
     c_t = (1 / (1 + (f_noise / (f_x * (alpha ** 2)))))
 
@@ -267,11 +257,7 @@
     method['this_method'] = 'welch'
     method['NFFT'] = 64
     method['Fs'] = 1.0
-<<<<<<< HEAD
-    method['noverlap'] = method['NFFT'] / 2
-=======
     method['noverlap'] = method['NFFT'] // 2
->>>>>>> 053df5cc
 
     ttt = np.vstack([ts0, ts1])
     f, cxy_mlab = tsa.coherence(ttt, csd_method=method)

--- conflicted
+++ resolved
@@ -8,11 +8,7 @@
 from nitime import utils as tsu
 from nitime import algorithms as tsa
 
-<<<<<<< HEAD
-# To suppport older versions of numpy that don't have tril_indices:
-=======
 # To support older versions of numpy that don't have tril_indices:
->>>>>>> 053df5cc
 from nitime.index_utils import tril_indices, triu_indices
 
 from .base import BaseAnalyzer
